--- conflicted
+++ resolved
@@ -548,12 +548,9 @@
     
     # Angular domain initialisation
     map_n, cth = init_2D(r, M)
-<<<<<<< HEAD
     # np.save("map_n_initial", map_n)
     # np.save("cth_initial", cth)
     # np.save("zeta_initial", zeta)
-=======
->>>>>>> 4aecb1fd
     
     # Centrifugal potential and profile definition
     eval_phi_c, eval_w = init_phi_c(rotation_profile, central_diff_rate, rotation_scale)
@@ -683,14 +680,10 @@
             additional_var,
             zeta, P, rho, phi_eff, rota
         )
-<<<<<<< HEAD
     # np.save("map_n_final", map_n)
     # np.save("cth_final", cth)
     # np.save("zeta_final", zeta)
     # return zeta, r, map_n, rho, phi_g_l, dphi_g_l, eval_w, phi_eff, dphi_eff, P
-=======
-    return (N, M, mass, radius, rotation_target, G, map_n, additional_var, zeta, P, rho, phi_eff, rota)
->>>>>>> 4aecb1fd
     
     
 #----------------------------------------------------------------#
